use ethereum_types::U256;

use crate::bn254_arithmetic::BN_BASE;
use crate::util::{addmod, mulmod, submod};

mod addcc;
mod modular;
mod mul;
mod utils;

pub mod arithmetic_stark;
pub(crate) mod columns;

pub mod operations;

#[derive(Clone, Copy, Debug, Eq, PartialEq)]
pub(crate) enum BinaryOperator {
    Add,
    Mul,
    Sub,
    Div,
    Mod,
    Lt,
    Gt,
    AddFp254,
    MulFp254,
    SubFp254,
}

impl BinaryOperator {
    pub(crate) fn result(&self, input0: U256, input1: U256) -> U256 {
        match self {
            BinaryOperator::Add => input0.overflowing_add(input1).0,
            BinaryOperator::Mul => input0.overflowing_mul(input1).0,
            BinaryOperator::Sub => input0.overflowing_sub(input1).0,
            BinaryOperator::Div => {
                if input1.is_zero() {
                    U256::zero()
                } else {
                    input0 / input1
                }
            }
            BinaryOperator::Mod => {
                if input1.is_zero() {
                    U256::zero()
                } else {
                    input0 % input1
                }
            }
            BinaryOperator::Lt => {
                if input0 < input1 {
                    U256::one()
                } else {
                    U256::zero()
                }
            }
            BinaryOperator::Gt => {
                if input0 > input1 {
                    U256::one()
                } else {
                    U256::zero()
                }
            }
<<<<<<< HEAD
            BinaryOperator::Shl => {
                if input0 > 255.into() {
                    U256::zero()
                } else {
                    input1 << input0
                }
            }
            BinaryOperator::Shr => {
                if input0 > 255.into() {
                    U256::zero()
                } else {
                    input1 >> input0
                }
            }
            BinaryOperator::AddFp254 => addmod(input0, input1, BN_BASE),
            BinaryOperator::MulFp254 => mulmod(input0, input1, BN_BASE),
            BinaryOperator::SubFp254 => submod(input0, input1, BN_BASE),
=======
            BinaryOperator::AddFp254 => addmod(input0, input1, bn_base_order()),
            BinaryOperator::MulFp254 => mulmod(input0, input1, bn_base_order()),
            BinaryOperator::SubFp254 => submod(input0, input1, bn_base_order()),
>>>>>>> 83c0292b
        }
    }
}

#[derive(Clone, Copy, Debug, Eq, PartialEq)]
pub(crate) enum TernaryOperator {
    AddMod,
    MulMod,
}

impl TernaryOperator {
    pub(crate) fn result(&self, input0: U256, input1: U256, input2: U256) -> U256 {
        match self {
            TernaryOperator::AddMod => addmod(input0, input1, input2),
            TernaryOperator::MulMod => mulmod(input0, input1, input2),
        }
    }
}

#[derive(Debug)]
#[allow(unused)] // TODO: Should be used soon.
pub(crate) enum Operation {
    BinaryOperation {
        operator: BinaryOperator,
        input0: U256,
        input1: U256,
        result: U256,
    },
    TernaryOperation {
        operator: TernaryOperator,
        input0: U256,
        input1: U256,
        input2: U256,
        result: U256,
    },
}

impl Operation {
    pub(crate) fn binary(operator: BinaryOperator, input0: U256, input1: U256) -> Self {
        let result = operator.result(input0, input1);
        Self::BinaryOperation {
            operator,
            input0,
            input1,
            result,
        }
    }

    pub(crate) fn ternary(
        operator: TernaryOperator,
        input0: U256,
        input1: U256,
        input2: U256,
    ) -> Self {
        let result = operator.result(input0, input1, input2);
        Self::TernaryOperation {
            operator,
            input0,
            input1,
            input2,
            result,
        }
    }

    pub(crate) fn result(&self) -> U256 {
        match self {
            Operation::BinaryOperation { result, .. } => *result,
            Operation::TernaryOperation { result, .. } => *result,
        }
    }
}<|MERGE_RESOLUTION|>--- conflicted
+++ resolved
@@ -61,7 +61,6 @@
                     U256::zero()
                 }
             }
-<<<<<<< HEAD
             BinaryOperator::Shl => {
                 if input0 > 255.into() {
                     U256::zero()
@@ -79,11 +78,6 @@
             BinaryOperator::AddFp254 => addmod(input0, input1, BN_BASE),
             BinaryOperator::MulFp254 => mulmod(input0, input1, BN_BASE),
             BinaryOperator::SubFp254 => submod(input0, input1, BN_BASE),
-=======
-            BinaryOperator::AddFp254 => addmod(input0, input1, bn_base_order()),
-            BinaryOperator::MulFp254 => mulmod(input0, input1, bn_base_order()),
-            BinaryOperator::SubFp254 => submod(input0, input1, bn_base_order()),
->>>>>>> 83c0292b
         }
     }
 }
