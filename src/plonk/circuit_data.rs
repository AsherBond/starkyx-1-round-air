--- conflicted
+++ resolved
@@ -70,8 +70,6 @@
             fri_config: FriConfig {
                 proof_of_work_bits: 1,
                 reduction_arity_bits: vec![1],
-<<<<<<< HEAD
-=======
                 num_query_rounds: 1,
             },
         }
@@ -80,10 +78,10 @@
     pub(crate) fn large_zk_config() -> Self {
         CircuitConfig {
             zero_knowledge: true,
+            cap_height: 1,
             fri_config: FriConfig {
                 proof_of_work_bits: 1,
                 reduction_arity_bits: vec![1, 1, 1, 1],
->>>>>>> e4cbee2b
                 num_query_rounds: 1,
             },
             ..Self::large_config()
