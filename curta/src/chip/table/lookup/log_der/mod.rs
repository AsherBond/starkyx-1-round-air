--- conflicted
+++ resolved
@@ -243,61 +243,7 @@
         self.lookup_data.push(lookup_data);
     }
 
-<<<<<<< HEAD
-    pub fn lookup_log_derivative(&mut self, table: &ElementRegister, values: &[ElementRegister]) {
-=======
-    pub fn element_lookup_with_table_index(
-        &mut self,
-        table: &ElementRegister,
-        values: &[ElementRegister],
-        table_index: fn(L::Field) -> usize,
-    ) {
->>>>>>> 83f56783
-        // Allocate memory for the lookup
-        let challenge = self.alloc_challenge::<CubicRegister>();
-
-        let table_data = self.lookup_table(&challenge, &[*table]);
-        let values_data = self.lookup_values(&challenge, values);
-
-        let lookup_data = Lookup::Element(LogLookup {
-            table_data: table_data.clone(),
-            values_data: values_data.clone(),
-            _marker: core::marker::PhantomData,
-        });
-
-        // self.element_lookup_from_table_and_values(table_data, value_data);
-        // Add the lookup constraints
-        // Digest constraints
-        self.constraints.push(Constraint::lookup(
-            LookupConstraint::<ElementRegister, _, _>::Digest(
-                table_data.digest,
-                values_data.digest,
-            )
-            .into(),
-        ));
-
-        // table constraints
-        self.constraints.push(Constraint::lookup(
-            LookupConstraint::Table(table_data).into(),
-        ));
-
-        // Values constraints
-        self.constraints
-            .push(Constraint::lookup(values_data.digest_constraint().into()));
-        self.constraints.push(Constraint::lookup(
-            LookupConstraint::<ElementRegister, _, _>::ValuesLocal(values_data.clone()).into(),
-        ));
-        if values_data.global_digest.is_some() {
-            self.global_constraints.push(Constraint::lookup(
-                LookupConstraint::<ElementRegister, _, _>::ValuesGlobal(values_data.clone()).into(),
-            ));
-        }
-
-        // Add the lookup to the list of lookups
-        self.lookup_data.push(lookup_data);
-    }
-
-    pub fn lookup_log_derivative_no_index(
+    pub fn element_lookup(
         &mut self,
         table: &[ElementRegister],
         values: &[ElementRegister],
@@ -314,7 +260,7 @@
         multiplicities
     }
 
-    pub fn lookup_cubic_log_derivative(
+    pub fn cubic_lookup(
         &mut self,
         table: &[CubicRegister],
         values: &[CubicRegister],
@@ -324,7 +270,6 @@
 
         let table_data = self.lookup_table(&challenge, table);
         let values_data = self.lookup_values(&challenge, values);
-
         let multiplicities = table_data.multiplicities;
 
         self.cubic_lookup_from_table_and_values(table_data, values_data);
@@ -379,7 +324,7 @@
             .into_iter()
             .collect::<Vec<_>>();
 
-        let multiplicities = builder.lookup_log_derivative_no_index(&table_values, &values);
+        let multiplicities = builder.element_lookup(&table_values, &values);
 
         let (air, trace_data) = builder.build();
 
@@ -454,7 +399,7 @@
             .into_iter()
             .collect::<Vec<_>>();
 
-        let multiplicities = builder.lookup_cubic_log_derivative(&table_values, &values);
+        let multiplicities = builder.cubic_lookup(&table_values, &values);
 
         let (air, trace_data) = builder.build();
 
