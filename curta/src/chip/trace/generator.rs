use alloc::sync::Arc;

use anyhow::{Error, Result};
use serde::{Deserialize, Serialize};

use super::writer::TraceWriter;
use crate::chip::builder::AirTraceData;
use crate::chip::{AirParameters, Chip};
use crate::math::prelude::*;
use crate::maybe_rayon::*;
use crate::trace::generator::TraceGenerator;
use crate::trace::AirTrace;

#[derive(Debug, Clone, Serialize, Deserialize)]
pub struct ArithmeticGenerator<L: AirParameters> {
    pub writer: TraceWriter<L::Field>,
    pub air_data: AirTraceData<L>,
}

impl<L: AirParameters> ArithmeticGenerator<L> {
    pub fn new(air_data: AirTraceData<L>) -> Self {
        let num_public_inputs = air_data.num_public_inputs;
        let num_global_values = air_data.num_global_values;
        Self {
            writer: TraceWriter::new_with_value(
                L::Field::ZERO,
                L::num_columns(),
                L::num_rows(),
                num_public_inputs,
                num_global_values,
            ),
            air_data,
        }
    }

    #[inline]
    pub fn range_fn(element: L::Field) -> usize {
        element.as_canonical_u64() as usize
    }

    pub fn new_writer(&self) -> TraceWriter<L::Field> {
        self.writer.clone()
    }

    pub fn trace_clone(&self) -> AirTrace<L::Field> {
        self.writer.read_trace().unwrap().clone()
    }

    pub fn strong_count(&self) -> usize {
        Arc::strong_count(&self.writer.0)
    }
}

impl<L: AirParameters> TraceGenerator<L::Field, Chip<L>> for ArithmeticGenerator<L> {
    type Error = Error;

    fn generate_round(
        &self,
        air: &Chip<L>,
        round: usize,
        challenges: &[L::Field],
        global_values: &mut [L::Field],
        public_inputs: &[L::Field],
    ) -> Result<AirTrace<L::Field>> {
        match round {
            0 => {
                let (id_0, id_1) = (0, self.air_data.num_public_inputs);
                let mut public_write = self.writer.0.public.write().unwrap();
                public_write[id_0..id_1].copy_from_slice(&public_inputs[id_0..id_1]);
                drop(public_write);

                let num_rows = L::num_rows();

                // Write the range check table and multiplicitiies
                if let Some(table) = &self.air_data.range_table {
                    for i in 0..num_rows {
                        self.writer
                            .write(table, &L::Field::from_canonical_usize(i), i);
                    }
                }

<<<<<<< HEAD
                // Write multiplicities for the range check lookup
                if let Some(table) = &self.air_data.range_table {
                    self.writer.write_multiplicities_from_fn(
                        num_rows,
                        table_data,
                        Self::range_fn,
                        values,
                    )
=======
                // Write multiplicities for lookup table with search functions
                for data in self.air_data.lookup_data.iter() {
                    if let Lookup::Element(log_data) = data {
                        if let Some(table_index) = log_data.table_index {
                            self.writer.write_multiplicities_from_fn(
                                num_rows,
                                &log_data.table_data,
                                table_index,
                                &log_data.values_data.trace_values,
                                &log_data.values_data.public_values,
                            );
                        }
                    }
>>>>>>> 83f56783
                }

                let trace = self.trace_clone();
                let execution_trace_values = trace
                    .rows_par()
                    .flat_map(|row| row[..air.execution_trace_length].to_vec())
                    .collect::<Vec<_>>();
                Ok(AirTrace {
                    values: execution_trace_values,
                    width: air.execution_trace_length,
                })
            }
            1 => {
                let num_rows = L::num_rows();

                // Insert the challenges into the generator
                let writer = self.new_writer();
                let mut challenges_write = writer.challenges.write().unwrap();
                challenges_write.extend_from_slice(challenges);
                drop(challenges_write);

                // Write accumulations
                for acc in self.air_data.accumulators.iter() {
                    self.writer.write_accumulation(acc);
                }

                for channel in self.air_data.bus_channels.iter() {
                    self.writer.write_bus_channel(num_rows, channel);
                }

                // Write lookup proofs
                for data in self.air_data.lookup_data.iter() {
                    self.writer.write_lookup(num_rows, data);
                }

                // Write evaluation proofs
                for eval in self.air_data.evaluation_data.iter() {
                    self.writer.write_evaluation(num_rows, eval);
                }

                let trace = self.trace_clone();
                let extended_trace_values = trace
                    .rows_par()
                    .flat_map(|row| row[air.execution_trace_length..].to_vec())
                    .collect::<Vec<_>>();

                let new_global = self.writer.0.global.read().unwrap();
                let (id_0, id_1) = (0, air.num_global_values);
                global_values[id_0..id_1].copy_from_slice(&new_global[id_0..id_1]);
                drop(new_global);
                Ok(AirTrace {
                    values: extended_trace_values,
                    width: L::num_columns() - air.execution_trace_length,
                })
            }
            _ => unreachable!("Chip air IOP only has two rounds"),
        }
    }
}<|MERGE_RESOLUTION|>--- conflicted
+++ resolved
@@ -5,6 +5,8 @@
 
 use super::writer::TraceWriter;
 use crate::chip::builder::AirTraceData;
+use crate::chip::register::element::ElementRegister;
+use crate::chip::table::lookup::Lookup;
 use crate::chip::{AirParameters, Chip};
 use crate::math::prelude::*;
 use crate::maybe_rayon::*;
@@ -72,37 +74,24 @@
                 let num_rows = L::num_rows();
 
                 // Write the range check table and multiplicitiies
-                if let Some(table) = &self.air_data.range_table {
+                if let Some(Lookup::Element(lookup_data)) = &self.air_data.range_data {
+                    let (table_data, values_data) =
+                        (&lookup_data.table_data, &lookup_data.values_data);
+                    assert_eq!(table_data.table.len(), 1);
+                    let table = table_data.table[0];
                     for i in 0..num_rows {
                         self.writer
-                            .write(table, &L::Field::from_canonical_usize(i), i);
+                            .write(&table, &L::Field::from_canonical_usize(i), i);
                     }
-                }
 
-<<<<<<< HEAD
-                // Write multiplicities for the range check lookup
-                if let Some(table) = &self.air_data.range_table {
-                    self.writer.write_multiplicities_from_fn(
-                        num_rows,
-                        table_data,
-                        Self::range_fn,
-                        values,
-                    )
-=======
-                // Write multiplicities for lookup table with search functions
-                for data in self.air_data.lookup_data.iter() {
-                    if let Lookup::Element(log_data) = data {
-                        if let Some(table_index) = log_data.table_index {
-                            self.writer.write_multiplicities_from_fn(
-                                num_rows,
-                                &log_data.table_data,
-                                table_index,
-                                &log_data.values_data.trace_values,
-                                &log_data.values_data.public_values,
-                            );
-                        }
-                    }
->>>>>>> 83f56783
+                    self.writer
+                        .write_multiplicities_from_fn::<L::CubicParams, ElementRegister>(
+                            num_rows,
+                            &table_data,
+                            Self::range_fn,
+                            &values_data.trace_values,
+                            &values_data.public_values,
+                        )
                 }
 
                 let trace = self.trace_clone();
