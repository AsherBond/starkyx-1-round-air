use std::collections::HashMap;

use itertools::Itertools;
use serde::{Deserialize, Serialize};

use crate::chip::register::array::ArrayRegister;
use crate::chip::register::element::ElementRegister;
use crate::chip::table::log_derivative::entry::LogEntry;
use crate::chip::trace::writer::TraceWriter;
use crate::chip::uint::bytes::operations::value::ByteOperation;
use crate::chip::uint::bytes::operations::{
    NUM_BIT_OPPS, OPCODE_AND, OPCODE_INDICES, OPCODE_NOT, OPCODE_RANGE, OPCODE_ROT, OPCODE_SHR,
    OPCODE_XOR,
};
use crate::math::prelude::*;
use crate::trace::AirTrace;

#[derive(Debug, Clone, Serialize, Deserialize)]
pub struct MultiplicityData {
    pub multiplicities: ArrayRegister<ElementRegister>,
    operations_multipcitiy_dict: HashMap<ByteOperation<u8>, (usize, usize)>,
    values_multiplicity_dict: HashMap<u32, (usize, usize)>,
    pub operations_dict: HashMap<usize, Vec<ByteOperation<u8>>>,
}

<<<<<<< HEAD
=======
#[derive(Debug, Clone, Serialize, Deserialize)]
>>>>>>> bb640fc6
pub struct ByteMultiplicityData {
    data: MultiplicityData,
    trace_values: Vec<LogEntry<ElementRegister>>,
    public_values: Vec<LogEntry<ElementRegister>>,
}

impl MultiplicityData {
    pub fn new(multiplicities: ArrayRegister<ElementRegister>) -> Self {
        let mut operations_multipcitiy_dict = HashMap::new();
        let mut values_multiplicity_dict = HashMap::new();
        let mut operations_dict = HashMap::new();
        for (row_index, (a, b)) in (0..=u8::MAX).cartesian_product(0..=u8::MAX).enumerate() {
            let mut operations = Vec::with_capacity(NUM_BIT_OPPS + 1);
            for (op_index, opcode) in OPCODE_INDICES.into_iter().enumerate() {
                let operation = match opcode {
                    OPCODE_AND => ByteOperation::and(a, b),
                    OPCODE_XOR => ByteOperation::xor(a, b),
                    OPCODE_SHR => ByteOperation::shr(a, b),
                    OPCODE_ROT => ByteOperation::rot(a, b),
                    OPCODE_NOT => ByteOperation::not(a),
                    OPCODE_RANGE => ByteOperation::range(a),
                    _ => unreachable!("Invalid opcode: {}", opcode),
                };
                operations_multipcitiy_dict.insert(operation, (row_index, op_index));
                let lookup_value = operation.lookup_digest_value();
                values_multiplicity_dict.insert(lookup_value, (row_index, op_index));
                operations.push(operation);
            }
            operations_dict.insert(row_index, operations);
        }
        Self {
            multiplicities,
            operations_dict,
            operations_multipcitiy_dict,
            values_multiplicity_dict,
        }
    }

    pub fn update<F: Field>(&self, operation: &ByteOperation<u8>, writer: &TraceWriter<F>) {
        let (row, col) = self.operations_multipcitiy_dict[operation];
        writer.fetch_and_modify(&self.multiplicities.get(col), |x| *x + F::ONE, row);
    }

    pub fn multiplicities(&self) -> ArrayRegister<ElementRegister> {
        self.multiplicities
    }

    pub fn table_index<F: PrimeField64>(&self, lookup_element: F) -> (usize, usize) {
        self.values_multiplicity_dict[&(lookup_element.as_canonical_u64() as u32)]
    }
}

impl ByteMultiplicityData {
    pub fn new(
        data: MultiplicityData,
        trace_values: Vec<LogEntry<ElementRegister>>,
        public_values: Vec<LogEntry<ElementRegister>>,
    ) -> Self {
        Self {
            data,
            trace_values,
            public_values,
        }
    }

    pub fn get_multiplicities<F: PrimeField64>(&self, writer: &TraceWriter<F>) -> AirTrace<F> {
        writer.get_multiplicities_from_fn(
            NUM_BIT_OPPS + 1,
            1 << 16,
            &self.trace_values,
            &self.public_values,
            |x| self.data.table_index(x),
        )
    }

    pub fn multiplicities<F: PrimeField64>(&self) -> ArrayRegister<ElementRegister> {
        self.data.multiplicities
    }
}<|MERGE_RESOLUTION|>--- conflicted
+++ resolved
@@ -23,10 +23,7 @@
     pub operations_dict: HashMap<usize, Vec<ByteOperation<u8>>>,
 }
 
-<<<<<<< HEAD
-=======
 #[derive(Debug, Clone, Serialize, Deserialize)]
->>>>>>> bb640fc6
 pub struct ByteMultiplicityData {
     data: MultiplicityData,
     trace_values: Vec<LogEntry<ElementRegister>>,
