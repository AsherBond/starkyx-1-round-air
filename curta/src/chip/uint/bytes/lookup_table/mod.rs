--- conflicted
+++ resolved
@@ -376,11 +376,7 @@
 
         let stark = Starky::new(air);
         let config = SC::standard_fast_config(num_rows);
-<<<<<<< HEAD
-
         let public_inputs = writer.public.read().unwrap().clone();
-=======
->>>>>>> cb939844
 
         // Generate proof and verify as a stark
         test_starky(&stark, &config, &generator, &public_inputs);
